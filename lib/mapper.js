--- conflicted
+++ resolved
@@ -86,11 +86,7 @@
  * @return {Object}
  */
 
-<<<<<<< HEAD
 exports.track = function(track){
-=======
-exports.track = function(track) {
->>>>>>> 68feb0e6
   var ret = { items: [] };
   var job = {
     method: 'post',
@@ -123,7 +119,6 @@
 exports.group = function(msg) {
   var ret = { items: [] };
   var customTraits = flatten(formatTraits(msg.traits()));
-<<<<<<< HEAD
   var semanticTraits = [
     'companies',
     'company',
@@ -140,11 +135,6 @@
   ];
 
   // Remove duplicate/semantic traits
-=======
-
-  // Remove duplicate/semantic traits
-  var semanticTraits = ['companies', 'company', 'remote_created_at', 'createdAt', 'created_at', 'company_id', 'name', 'monthly_spend', 'monthlySpend', 'plan', 'custom_attributes', 'id'];
->>>>>>> 68feb0e6
   each(function(trait){
     remove(customTraits, trait);
   }, semanticTraits);
@@ -157,11 +147,7 @@
     monthly_spend: msg.proxy('traits.monthlySpend'),
     plan: msg.proxy('traits.plan'),
     custom_attributes: customTraits
-<<<<<<< HEAD
   });
-=======
-  }); 
->>>>>>> 68feb0e6
   var job = {
     method: 'post',
     data_type: 'user',
@@ -180,8 +166,6 @@
  * Formats a company for use with intercom
  *
  * http://docs.intercom.io/#Companies
- *
- * TODO: add .companies()
  *
  * @param {Object} company
  * @return {Object}
